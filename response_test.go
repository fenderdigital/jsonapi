package jsonapi

import (
	"bytes"
	"encoding/json"
<<<<<<< HEAD
	"strings"
=======
	"fmt"
	"reflect"
	"sort"
>>>>>>> 52f00735
	"testing"
	"time"
)

type Blog struct {
	ID            int       `jsonapi:"primary,blogs"`
	ClientID      string    `jsonapi:"client-id"`
	Title         string    `jsonapi:"attr,title"`
	Posts         []*Post   `jsonapi:"relation,posts"`
	CurrentPost   *Post     `jsonapi:"relation,current_post"`
	CurrentPostID int       `jsonapi:"attr,current_post_id"`
	CreatedAt     time.Time `jsonapi:"attr,created_at"`
	ViewCount     int       `jsonapi:"attr,view_count"`
}

func (b *Blog) JSONAPILinks() *Links {
	return &Links{
		"self": fmt.Sprintf("https://example.com/api/blogs/%d", b.ID),
		"comments": Link{
			Href: fmt.Sprintf("https://example.com/api/blogs/%d/comments", b.ID),
			Meta: map[string]interface{}{
				"counts": map[string]uint{
					"likes":    4,
					"comments": 20,
				},
			},
		},
	}
}

func (b *Blog) JSONAPIRelationshipLinks(relation string) *Links {
	if relation == "posts" {
		return &Links{
			"related": Link{
				Href: fmt.Sprintf("https://example.com/api/blogs/%d/posts", b.ID),
				Meta: map[string]interface{}{
					"count": len(b.Posts),
				},
			},
		}
	}
	if relation == "current_post" {
		return &Links{
			"self": fmt.Sprintf("https://example.com/api/posts/%s", "3"),
			"related": Link{
				Href: fmt.Sprintf("https://example.com/api/blogs/%d/current_post", b.ID),
			},
		}
	}
	return nil
}

type Post struct {
	Blog
	ID            uint64     `jsonapi:"primary,posts"`
	BlogID        int        `jsonapi:"attr,blog_id"`
	ClientID      string     `jsonapi:"client-id"`
	Title         string     `jsonapi:"attr,title"`
	Body          string     `jsonapi:"attr,body"`
	Comments      []*Comment `jsonapi:"relation,comments"`
	LatestComment *Comment   `jsonapi:"relation,latest_comment"`
}

type Comment struct {
	ID       int    `jsonapi:"primary,comments"`
	ClientID string `jsonapi:"client-id"`
	PostID   int    `jsonapi:"attr,post_id"`
	Body     string `jsonapi:"attr,body"`
	Reviewed *bool  `jsonapi:"attr,reviewed,omitempty"`
}

type Book struct {
	ID          uint64  `jsonapi:"primary,books"`
	Author      string  `jsonapi:"attr,author"`
	ISBN        string  `jsonapi:"attr,isbn"`
	Title       string  `jsonapi:"attr,title,omitempty"`
	Description *string `jsonapi:"attr,description"`
	Pages       *uint   `jsonapi:"attr,pages,omitempty"`
	PublishedAt time.Time
	Tags        []string `jsonapi:"attr,tags"`
}

func TestMarshall_attrStringSlice(t *testing.T) {
	tags := []string{"fiction", "sale"}
	b := &Book{ID: 1, Tags: tags}

	out := bytes.NewBuffer(nil)
	if err := MarshalOnePayload(out, b); err != nil {
		t.Fatal(err)
	}

	var jsonData map[string]interface{}
	if err := json.Unmarshal(out.Bytes(), &jsonData); err != nil {
		t.Fatal(err)
	}

	jsonTags := jsonData["data"].(map[string]interface{})["attributes"].(map[string]interface{})["tags"].([]interface{})
	if e, a := len(tags), len(jsonTags); e != a {
		t.Fatalf("Was expecting tags of length %d got %d", e, a)
	}

	// Convert from []interface{} to []string
	jsonTagsStrings := []string{}
	for _, tag := range jsonTags {
		jsonTagsStrings = append(jsonTagsStrings, tag.(string))
	}

	// Sort both
	sort.Strings(jsonTagsStrings)
	sort.Strings(tags)

	for i, tag := range tags {
		if e, a := tag, jsonTagsStrings[i]; e != a {
			t.Fatalf("At index %d, was expecting %s got %s", i, e, a)
		}
	}
}

func TestWithoutOmitsEmptyAnnotationOnRelation(t *testing.T) {
	blog := &Blog{}

	out := bytes.NewBuffer(nil)
	if err := MarshalOnePayload(out, blog); err != nil {
		t.Fatal(err)
	}

	var jsonData map[string]interface{}
	if err := json.Unmarshal(out.Bytes(), &jsonData); err != nil {
		t.Fatal(err)
	}
	relationships := jsonData["data"].(map[string]interface{})["relationships"].(map[string]interface{})

	// Verifiy the "posts" relation was an empty array
	posts, ok := relationships["posts"]
	if !ok {
		t.Fatal("Was expecting the data.relationships.posts key/value to have been present")
	}
	postsMap, ok := posts.(map[string]interface{})
	if !ok {
		t.Fatal("data.relationships.posts was not a map")
	}
	postsData, ok := postsMap["data"]
	if !ok {
		t.Fatal("Was expecting the data.relationships.posts.data key/value to have been present")
	}
	postsDataSlice, ok := postsData.([]interface{})
	if !ok {
		t.Fatal("data.relationships.posts.data was not a slice []")
	}
	if len(postsDataSlice) != 0 {
		t.Fatal("Was expecting the data.relationships.posts.data value to have been an empty array []")
	}

	// Verifiy the "current_post" was a null
	currentPost, postExists := relationships["current_post"]
	if !postExists {
		t.Fatal("Was expecting the data.relationships.current_post key/value to have NOT been omitted")
	}
	currentPostMap, ok := currentPost.(map[string]interface{})
	if !ok {
		t.Fatal("data.relationships.current_post was not a map")
	}
	currentPostData, ok := currentPostMap["data"]
	if !ok {
		t.Fatal("Was expecting the data.relationships.current_post.data key/value to have been present")
	}
	if currentPostData != nil {
		t.Fatal("Was expecting the data.relationships.current_post.data value to have been nil/null")
	}
}

func TestWithOmitsEmptyAnnotationOnRelation(t *testing.T) {
	type BlogOptionalPosts struct {
		ID          int     `jsonapi:"primary,blogs"`
		Title       string  `jsonapi:"attr,title"`
		Posts       []*Post `jsonapi:"relation,posts,omitempty"`
		CurrentPost *Post   `jsonapi:"relation,current_post,omitempty"`
	}

	blog := &BlogOptionalPosts{ID: 999}

	out := bytes.NewBuffer(nil)
	if err := MarshalOnePayload(out, blog); err != nil {
		t.Fatal(err)
	}

	var jsonData map[string]interface{}
	if err := json.Unmarshal(out.Bytes(), &jsonData); err != nil {
		t.Fatal(err)
	}
	payload := jsonData["data"].(map[string]interface{})

	// Verify relationship was NOT set
	if val, exists := payload["relationships"]; exists {
		t.Fatalf("Was expecting the data.relationships key/value to have been empty - it was not and had a value of %v", val)
	}
}

func TestWithOmitsEmptyAnnotationOnRelation_MixedData(t *testing.T) {
	type BlogOptionalPosts struct {
		ID          int     `jsonapi:"primary,blogs"`
		Title       string  `jsonapi:"attr,title"`
		Posts       []*Post `jsonapi:"relation,posts,omitempty"`
		CurrentPost *Post   `jsonapi:"relation,current_post,omitempty"`
	}

	blog := &BlogOptionalPosts{
		ID: 999,
		CurrentPost: &Post{
			ID: 123,
		},
	}

	out := bytes.NewBuffer(nil)
	if err := MarshalOnePayload(out, blog); err != nil {
		t.Fatal(err)
	}

	var jsonData map[string]interface{}
	if err := json.Unmarshal(out.Bytes(), &jsonData); err != nil {
		t.Fatal(err)
	}
	payload := jsonData["data"].(map[string]interface{})

	// Verify relationship was set
	if _, exists := payload["relationships"]; !exists {
		t.Fatal("Was expecting the data.relationships key/value to have NOT been empty")
	}

	relationships := payload["relationships"].(map[string]interface{})

	// Verify the relationship was not omitted, and is not null
	if val, exists := relationships["current_post"]; !exists {
		t.Fatal("Was expecting the data.relationships.current_post key/value to have NOT been omitted")
	} else if val.(map[string]interface{})["data"] == nil {
		t.Fatal("Was expecting the data.relationships.current_post value to have NOT been nil/null")
	}
}

type Timestamp struct {
	ID   int        `jsonapi:"primary,timestamps"`
	Time time.Time  `jsonapi:"attr,timestamp,iso8601"`
	Next *time.Time `jsonapi:"attr,next,iso8601"`
}

type Car struct {
	ID    *string `jsonapi:"primary,cars"`
	Make  *string `jsonapi:"attr,make,omitempty"`
	Model *string `jsonapi:"attr,model,omitempty"`
	Year  *uint   `jsonapi:"attr,year,omitempty"`
}

type BadComment struct {
	ID   uint64 `jsonapi:"primary,bad-comment"`
	Body string `jsonapi:"attr,body"`
}

func (bc *BadComment) JSONAPILinks() *Links {
	return &Links{
		"self": []string{"invalid", "should error"},
	}
}

func TestMarshalIDPtr(t *testing.T) {
	id, make, model := "123e4567-e89b-12d3-a456-426655440000", "Ford", "Mustang"
	car := &Car{
		ID:    &id,
		Make:  &make,
		Model: &model,
	}

	out := bytes.NewBuffer(nil)
	if err := MarshalOnePayload(out, car); err != nil {
		t.Fatal(err)
	}

	var jsonData map[string]interface{}
	if err := json.Unmarshal(out.Bytes(), &jsonData); err != nil {
		t.Fatal(err)
	}
	data := jsonData["data"].(map[string]interface{})
	// attributes := data["attributes"].(map[string]interface{})

	// Verify that the ID was sent
	val, exists := data["id"]
	if !exists {
		t.Fatal("Was expecting the data.id member to exist")
	}
	if val != id {
		t.Fatalf("Was expecting the data.id member to be `%s`, got `%s`", id, val)
	}
}

func TestMarshall_invalidIDType(t *testing.T) {
	type badIDStruct struct {
		ID *bool `jsonapi:"primary,cars"`
	}
	id := true
	o := &badIDStruct{ID: &id}

	out := bytes.NewBuffer(nil)
	if err := MarshalOnePayload(out, o); err != ErrBadJSONAPIID {
		t.Fatalf(
			"Was expecting a `%s` error, got `%s`", ErrBadJSONAPIID, err,
		)
	}
}

func TestOmitsEmptyAnnotation(t *testing.T) {
	book := &Book{
		Author:      "aren55555",
		PublishedAt: time.Now().AddDate(0, -1, 0),
	}

	out := bytes.NewBuffer(nil)
	if err := MarshalOnePayload(out, book); err != nil {
		t.Fatal(err)
	}

	var jsonData map[string]interface{}
	if err := json.Unmarshal(out.Bytes(), &jsonData); err != nil {
		t.Fatal(err)
	}
	attributes := jsonData["data"].(map[string]interface{})["attributes"].(map[string]interface{})

	// Verify that the specifically omitted field were omitted
	if val, exists := attributes["title"]; exists {
		t.Fatalf("Was expecting the data.attributes.title key/value to have been omitted - it was not and had a value of %v", val)
	}
	if val, exists := attributes["pages"]; exists {
		t.Fatalf("Was expecting the data.attributes.pages key/value to have been omitted - it was not and had a value of %v", val)
	}

	// Verify the implicity omitted fields were omitted
	if val, exists := attributes["PublishedAt"]; exists {
		t.Fatalf("Was expecting the data.attributes.PublishedAt key/value to have been implicity omitted - it was not and had a value of %v", val)
	}

	// Verify the unset fields were not omitted
	if _, exists := attributes["isbn"]; !exists {
		t.Fatal("Was expecting the data.attributes.isbn key/value to have NOT been omitted")
	}
}

func TestHasPrimaryAnnotation(t *testing.T) {
	testModel := &Blog{
		ID:        5,
		Title:     "Title 1",
		CreatedAt: time.Now(),
	}

	out := bytes.NewBuffer(nil)
	if err := MarshalOnePayload(out, testModel); err != nil {
		t.Fatal(err)
	}

	resp := new(OnePayload)

	if err := json.NewDecoder(out).Decode(resp); err != nil {
		t.Fatal(err)
	}

	data := resp.Data

	if data.Type != "blogs" {
		t.Fatalf("type should have been blogs, got %s", data.Type)
	}

	if data.ID != "5" {
		t.Fatalf("ID not transfered")
	}
}

func TestSupportsAttributes(t *testing.T) {
	testModel := &Blog{
		ID:        5,
		Title:     "Title 1",
		CreatedAt: time.Now(),
	}

	out := bytes.NewBuffer(nil)
	if err := MarshalOnePayload(out, testModel); err != nil {
		t.Fatal(err)
	}

	resp := new(OnePayload)
	if err := json.NewDecoder(out).Decode(resp); err != nil {
		t.Fatal(err)
	}

	data := resp.Data

	if data.Attributes == nil {
		t.Fatalf("Expected attributes")
	}

	if data.Attributes["title"] != "Title 1" {
		t.Fatalf("Attributes hash not populated using tags correctly")
	}
}

func TestOmitsZeroTimes(t *testing.T) {
	testModel := &Blog{
		ID:        5,
		Title:     "Title 1",
		CreatedAt: time.Time{},
	}

	out := bytes.NewBuffer(nil)
	if err := MarshalOnePayload(out, testModel); err != nil {
		t.Fatal(err)
	}

	resp := new(OnePayload)
	if err := json.NewDecoder(out).Decode(resp); err != nil {
		t.Fatal(err)
	}

	data := resp.Data

	if data.Attributes == nil {
		t.Fatalf("Expected attributes")
	}

	if data.Attributes["created_at"] != nil {
		t.Fatalf("Created at was serialized even though it was a zero Time")
	}
}

func TestMarshalISO8601Time(t *testing.T) {
	testModel := &Timestamp{
		ID:   5,
		Time: time.Date(2016, 8, 17, 8, 27, 12, 23849, time.UTC),
	}

	out := bytes.NewBuffer(nil)
	if err := MarshalOnePayload(out, testModel); err != nil {
		t.Fatal(err)
	}

	resp := new(OnePayload)
	if err := json.NewDecoder(out).Decode(resp); err != nil {
		t.Fatal(err)
	}

	data := resp.Data

	if data.Attributes == nil {
		t.Fatalf("Expected attributes")
	}

	if data.Attributes["timestamp"] != "2016-08-17T08:27:12Z" {
		t.Fatal("Timestamp was not serialised into ISO8601 correctly")
	}
}

func TestMarshalISO8601TimePointer(t *testing.T) {
	tm := time.Date(2016, 8, 17, 8, 27, 12, 23849, time.UTC)
	testModel := &Timestamp{
		ID:   5,
		Next: &tm,
	}

	out := bytes.NewBuffer(nil)
	if err := MarshalOnePayload(out, testModel); err != nil {
		t.Fatal(err)
	}

	resp := new(OnePayload)
	if err := json.NewDecoder(out).Decode(resp); err != nil {
		t.Fatal(err)
	}

	data := resp.Data

	if data.Attributes == nil {
		t.Fatalf("Expected attributes")
	}

	if data.Attributes["next"] != "2016-08-17T08:27:12Z" {
		t.Fatal("Next was not serialised into ISO8601 correctly")
	}
}

func TestSupportsLinkable(t *testing.T) {
	testModel := &Blog{
		ID:        5,
		Title:     "Title 1",
		CreatedAt: time.Now(),
	}

	out := bytes.NewBuffer(nil)
	if err := MarshalOnePayload(out, testModel); err != nil {
		t.Fatal(err)
	}

	resp := new(OnePayload)
	if err := json.NewDecoder(out).Decode(resp); err != nil {
		t.Fatal(err)
	}

	data := resp.Data

	if data.Links == nil {
		t.Fatal("Expected links")
	}
	links := *data.Links

	self, hasSelf := links["self"]
	if !hasSelf {
		t.Fatal("Expected 'self' link to be present")
	}
	if _, isString := self.(string); !isString {
		t.Fatal("Expected 'self' to contain a string")
	}

	comments, hasComments := links["comments"]
	if !hasComments {
		t.Fatal("expect 'comments' to be present")
	}
	commentsMap, isMap := comments.(map[string]interface{})
	if !isMap {
		t.Fatal("Expected 'comments' to contain a map")
	}

	commentsHref, hasHref := commentsMap["href"]
	if !hasHref {
		t.Fatal("Expect 'comments' to contain an 'href' key/value")
	}
	if _, isString := commentsHref.(string); !isString {
		t.Fatal("Expected 'href' to contain a string")
	}

	commentsMeta, hasMeta := commentsMap["meta"]
	if !hasMeta {
		t.Fatal("Expect 'comments' to contain a 'meta' key/value")
	}
	commentsMetaMap, isMap := commentsMeta.(map[string]interface{})
	if !isMap {
		t.Fatal("Expected 'comments' to contain a map")
	}
	countsMap, isMap := commentsMetaMap["counts"].(map[string]interface{})
	if !isMap {
		t.Fatal("Expected 'counts' to contain a map")
	}
	for k, v := range countsMap {
		if _, isNum := v.(float64); !isNum {
			t.Fatalf("Exepected value at '%s' to be a numeric (float64)", k)
		}
	}
}

func TestInvalidLinkable(t *testing.T) {
	testModel := &BadComment{
		ID:   5,
		Body: "Hello World",
	}

	out := bytes.NewBuffer(nil)
	if err := MarshalOnePayload(out, testModel); err == nil {
		t.Fatal("Was expecting an error")
	}
}

func TestRelations(t *testing.T) {
	testModel := testBlog()

	out := bytes.NewBuffer(nil)
	if err := MarshalOnePayload(out, testModel); err != nil {
		t.Fatal(err)
	}

	resp := new(OnePayload)
	if err := json.NewDecoder(out).Decode(resp); err != nil {
		t.Fatal(err)
	}

	relations := resp.Data.Relationships

	if relations == nil {
		t.Fatalf("Relationships were not materialized")
	}

	if relations["posts"] == nil {
		t.Fatalf("Posts relationship was not materialized")
	} else {
		if relations["posts"].(map[string]interface{})["links"] == nil {
			t.Fatalf("Posts relationship links were not materialized")
		}
	}

	if relations["current_post"] == nil {
		t.Fatalf("Current post relationship was not materialized")
	} else {
		if relations["current_post"].(map[string]interface{})["links"] == nil {
			t.Fatalf("Current post relationship links were not materialized")
		}
	}

	if len(relations["posts"].(map[string]interface{})["data"].([]interface{})) != 2 {
		t.Fatalf("Did not materialize two posts")
	}
}

func TestNoRelations(t *testing.T) {
	testModel := &Blog{ID: 1, Title: "Title 1", CreatedAt: time.Now()}

	out := bytes.NewBuffer(nil)
	if err := MarshalOnePayload(out, testModel); err != nil {
		t.Fatal(err)
	}

	resp := new(OnePayload)
	if err := json.NewDecoder(out).Decode(resp); err != nil {
		t.Fatal(err)
	}

	if resp.Included != nil {
		t.Fatalf("Encoding json response did not omit included")
	}
}

func TestMarshalOnePayloadWithoutIncluded(t *testing.T) {
	data := &Post{
		ID:       1,
		BlogID:   2,
		ClientID: "123e4567-e89b-12d3-a456-426655440000",
		Title:    "Foo",
		Body:     "Bar",
		Comments: []*Comment{
			&Comment{
				ID:   20,
				Body: "First",
			},
			&Comment{
				ID:   21,
				Body: "Hello World",
			},
		},
		LatestComment: &Comment{
			ID:   22,
			Body: "Cool!",
		},
	}

	out := bytes.NewBuffer(nil)
	if err := MarshalOnePayloadWithoutIncluded(out, data); err != nil {
		t.Fatal(err)
	}

	resp := new(OnePayload)
	if err := json.NewDecoder(out).Decode(resp); err != nil {
		t.Fatal(err)
	}

	if resp.Included != nil {
		t.Fatalf("Encoding json response did not omit included")
	}
}

func TestMarshalMany(t *testing.T) {
	data := []interface{}{
		&Blog{
			ID:        5,
			Title:     "Title 1",
			CreatedAt: time.Now(),
			Posts: []*Post{
				&Post{
					ID:    1,
					Title: "Foo",
					Body:  "Bar",
				},
				&Post{
					ID:    2,
					Title: "Fuubar",
					Body:  "Bas",
				},
			},
			CurrentPost: &Post{
				ID:    1,
				Title: "Foo",
				Body:  "Bar",
			},
		},
		&Blog{
			ID:        6,
			Title:     "Title 2",
			CreatedAt: time.Now(),
			Posts: []*Post{
				&Post{
					ID:    3,
					Title: "Foo",
					Body:  "Bar",
				},
				&Post{
					ID:    4,
					Title: "Fuubar",
					Body:  "Bas",
				},
			},
			CurrentPost: &Post{
				ID:    4,
				Title: "Foo",
				Body:  "Bar",
			},
		},
	}

	out := bytes.NewBuffer(nil)
	if err := MarshalManyPayload(out, data); err != nil {
		t.Fatal(err)
	}

	resp := new(ManyPayload)
	if err := json.NewDecoder(out).Decode(resp); err != nil {
		t.Fatal(err)
	}

	d := resp.Data

	if len(d) != 2 {
		t.Fatalf("data should have two elements")
	}
}

<<<<<<< HEAD
func TestErrorPayload(t *testing.T) {
	errors := []Error{
		Error{Detail: "detail1"},
		Error{Detail: "detail2"},
	}

	out := bytes.NewBuffer(nil)
	if err := MarshalErrorPayload(out, errors...); err != nil {
		t.Fatal(err)
	}

	s := out.String()
	if !strings.Contains(s, "detail1") || !strings.Contains(s, "detail2") {
		t.Fatal("Details not found in response")
=======
func TestMarshalMany_WithSliceOfStructPointers(t *testing.T) {
	var data []*Blog
	for len(data) < 2 {
		data = append(data, testBlog())
	}

	out := bytes.NewBuffer(nil)
	if err := MarshalManyPayload(out, data); err != nil {
		t.Fatal(err)
	}

	resp := new(ManyPayload)
	if err := json.NewDecoder(out).Decode(resp); err != nil {
		t.Fatal(err)
	}

	d := resp.Data

	if len(d) != 2 {
		t.Fatalf("data should have two elements")
	}
}

func TestMarshalManyWithoutIncluded(t *testing.T) {
	var data []*Blog
	for len(data) < 2 {
		data = append(data, testBlog())
	}

	out := bytes.NewBuffer(nil)
	if err := MarshalManyPayloadWithoutIncluded(out, data); err != nil {
		t.Fatal(err)
	}

	resp := new(ManyPayload)
	if err := json.NewDecoder(out).Decode(resp); err != nil {
		t.Fatal(err)
	}

	d := resp.Data

	if len(d) != 2 {
		t.Fatalf("data should have two elements")
	}

	if resp.Included != nil {
		t.Fatalf("Encoding json response did not omit included")
	}
}

func TestMarshalMany_SliceOfInterfaceAndSliceOfStructsSameJSON(t *testing.T) {
	structs := []*Book{
		&Book{ID: 1, Author: "aren55555", ISBN: "abc"},
		&Book{ID: 2, Author: "shwoodard", ISBN: "xyz"},
	}
	interfaces := []interface{}{}
	for _, s := range structs {
		interfaces = append(interfaces, s)
	}

	// Perform Marshals
	structsOut := new(bytes.Buffer)
	if err := MarshalManyPayload(structsOut, structs); err != nil {
		t.Fatal(err)
	}
	interfacesOut := new(bytes.Buffer)
	if err := MarshalManyPayload(interfacesOut, interfaces); err != nil {
		t.Fatal(err)
	}

	// Generic JSON Unmarshal
	structsData, interfacesData :=
		make(map[string]interface{}), make(map[string]interface{})
	if err := json.Unmarshal(structsOut.Bytes(), &structsData); err != nil {
		t.Fatal(err)
	}
	if err := json.Unmarshal(interfacesOut.Bytes(), &interfacesData); err != nil {
		t.Fatal(err)
	}

	// Compare Result
	if !reflect.DeepEqual(structsData, interfacesData) {
		t.Fatal("Was expecting the JSON API generated to be the same")
	}
}

func TestMarshalMany_InvalidIntefaceArgument(t *testing.T) {
	out := new(bytes.Buffer)
	if err := MarshalManyPayload(out, true); err != ErrExpectedSlice {
		t.Fatal("Was expecting an error")
	}
	if err := MarshalManyPayload(out, 25); err != ErrExpectedSlice {
		t.Fatal("Was expecting an error")
	}
	if err := MarshalManyPayload(out, Book{}); err != ErrExpectedSlice {
		t.Fatal("Was expecting an error")
>>>>>>> 52f00735
	}
}

func testBlog() *Blog {
	return &Blog{
		ID:        5,
		Title:     "Title 1",
		CreatedAt: time.Now(),
		Posts: []*Post{
			&Post{
				ID:    1,
				Title: "Foo",
				Body:  "Bar",
				Comments: []*Comment{
					&Comment{
						ID:   1,
						Body: "foo",
					},
					&Comment{
						ID:   2,
						Body: "bar",
					},
				},
				LatestComment: &Comment{
					ID:   1,
					Body: "foo",
				},
			},
			&Post{
				ID:    2,
				Title: "Fuubar",
				Body:  "Bas",
				Comments: []*Comment{
					&Comment{
						ID:   1,
						Body: "foo",
					},
					&Comment{
						ID:   3,
						Body: "bas",
					},
				},
				LatestComment: &Comment{
					ID:   1,
					Body: "foo",
				},
			},
		},
		CurrentPost: &Post{
			ID:    1,
			Title: "Foo",
			Body:  "Bar",
			Comments: []*Comment{
				&Comment{
					ID:   1,
					Body: "foo",
				},
				&Comment{
					ID:   2,
					Body: "bar",
				},
			},
			LatestComment: &Comment{
				ID:   1,
				Body: "foo",
			},
		},
	}
}

type BadLinksTag struct {
	Id    int            `jsonapi:"primary,badLinks"`
	Body  string         `jsonapi:"attr,body"`
	Links map[int]string `jsonapi:"links"`
}

func TestBadLinks(t *testing.T) {
	bad := BadLinksTag{
		Id:    10,
		Body:  "body",
		Links: map[int]string{1: "link_1"},
	}

	_, err := MarshalOne(&bad)
	if err != nil && err != ErrBadJSONAPILinks {
		t.Fatalf("Unexpected error type: %+v", err)
	}
}

type GoodLinksTag struct {
	Id    int               `jsonapi:"primary,goodlinks"`
	Body  string            `jsonapi:"attr,body"`
	Links map[string]string `jsonapi:"links"`
}

func TestGoodLinks(t *testing.T) {
	good := GoodLinksTag{
		Id:    10,
		Body:  "body",
		Links: map[string]string{"self": "link_1"},
	}

	data, err := MarshalOne(&good)
	if err != nil {
		t.Fatalf("Unexpected error: %+v", err)
	}

	link, ok := data.Data.Links["self"]
	if !ok {
		t.Fatal("Link not found in node")
	}
	if link != "link_1" {
		t.Fatalf("Link value is not correct: %s", link)
	}
}

func TestNilPointerOmitEmpty(t *testing.T) {
	c := Comment{Id: 42, PostId: 69, Body: "body"}
	data, err := MarshalOne(&c)
	if err != nil {
		t.Fatalf("Error marshaling: %+v", err)
	}

	_, ok := data.Data.Attributes["reviewed"]
	if ok {
		t.Fatal("Expected to NOT find a reviewed property")
	}

	b := false
	c.Reviewed = &b
	data, err = MarshalOne(&c)
	if err != nil {
		t.Fatalf("Error marshaling: %+v", err)
	}

	_, ok = data.Data.Attributes["reviewed"]
	if !ok {
		t.Fatalf("Expected to find a reviewed property on %+v", c)
	}
}

type NodeWithRelationship struct {
	ID          int               `jsonapi:"primary,main"`
	Body        string            `jsonapi:"attr,body"`
	RelatedNode *RelatedNode      `jsonapi:"relation,related"`
	Links       map[string]string `jsonapi:"links"`
}

type RelatedNode struct {
	ID    int               `jsonapi:"primary,related"`
	Body  string            `jsonapi:"attr,body"`
	Links map[string]string `jsonapi:"links"`
}

func TestRelationshipLinks(t *testing.T) {
	node := NodeWithRelationship{
		ID:   10,
		Body: "body",
		RelatedNode: &RelatedNode{
			ID:    10,
			Body:  "body",
			Links: map[string]string{"self": "link_1"},
		},
		Links: map[string]string{"self": "link_1"},
	}

	data, err := MarshalOne(&node)
	if err != nil {
		t.Fatalf("Unexpected error: %+v", err)
	}

	link, ok := data.Data.Links["self"]
	if !ok {
		t.Fatal("Link not found in node")
	}
	if link != "link_1" {
		t.Fatalf("Link value is not correct: %s", link)
	}

	rl := data.Data.Relationships["related"].(*RelationshipOneNode).Links
	link, ok = (*rl)["self"]
	if !ok {
		t.Fatal("Link not found in node")
	}
	if link != "link_1" {
		t.Fatalf("Link value is not correct: %s", link)
	}
	link, ok = (*rl)["related"]
	if !ok {
		t.Fatal("Link not found in node")
	}
	if link != "link_1" {
		t.Fatalf("Link value is not correct: %s", link)
	}
}<|MERGE_RESOLUTION|>--- conflicted
+++ resolved
@@ -3,13 +3,9 @@
 import (
 	"bytes"
 	"encoding/json"
-<<<<<<< HEAD
-	"strings"
-=======
 	"fmt"
 	"reflect"
 	"sort"
->>>>>>> 52f00735
 	"testing"
 	"time"
 )
@@ -78,7 +74,6 @@
 	ClientID string `jsonapi:"client-id"`
 	PostID   int    `jsonapi:"attr,post_id"`
 	Body     string `jsonapi:"attr,body"`
-	Reviewed *bool  `jsonapi:"attr,reviewed,omitempty"`
 }
 
 type Book struct {
@@ -735,22 +730,6 @@
 	}
 }
 
-<<<<<<< HEAD
-func TestErrorPayload(t *testing.T) {
-	errors := []Error{
-		Error{Detail: "detail1"},
-		Error{Detail: "detail2"},
-	}
-
-	out := bytes.NewBuffer(nil)
-	if err := MarshalErrorPayload(out, errors...); err != nil {
-		t.Fatal(err)
-	}
-
-	s := out.String()
-	if !strings.Contains(s, "detail1") || !strings.Contains(s, "detail2") {
-		t.Fatal("Details not found in response")
-=======
 func TestMarshalMany_WithSliceOfStructPointers(t *testing.T) {
 	var data []*Blog
 	for len(data) < 2 {
@@ -847,7 +826,6 @@
 	}
 	if err := MarshalManyPayload(out, Book{}); err != ErrExpectedSlice {
 		t.Fatal("Was expecting an error")
->>>>>>> 52f00735
 	}
 }
 
@@ -916,130 +894,4 @@
 			},
 		},
 	}
-}
-
-type BadLinksTag struct {
-	Id    int            `jsonapi:"primary,badLinks"`
-	Body  string         `jsonapi:"attr,body"`
-	Links map[int]string `jsonapi:"links"`
-}
-
-func TestBadLinks(t *testing.T) {
-	bad := BadLinksTag{
-		Id:    10,
-		Body:  "body",
-		Links: map[int]string{1: "link_1"},
-	}
-
-	_, err := MarshalOne(&bad)
-	if err != nil && err != ErrBadJSONAPILinks {
-		t.Fatalf("Unexpected error type: %+v", err)
-	}
-}
-
-type GoodLinksTag struct {
-	Id    int               `jsonapi:"primary,goodlinks"`
-	Body  string            `jsonapi:"attr,body"`
-	Links map[string]string `jsonapi:"links"`
-}
-
-func TestGoodLinks(t *testing.T) {
-	good := GoodLinksTag{
-		Id:    10,
-		Body:  "body",
-		Links: map[string]string{"self": "link_1"},
-	}
-
-	data, err := MarshalOne(&good)
-	if err != nil {
-		t.Fatalf("Unexpected error: %+v", err)
-	}
-
-	link, ok := data.Data.Links["self"]
-	if !ok {
-		t.Fatal("Link not found in node")
-	}
-	if link != "link_1" {
-		t.Fatalf("Link value is not correct: %s", link)
-	}
-}
-
-func TestNilPointerOmitEmpty(t *testing.T) {
-	c := Comment{Id: 42, PostId: 69, Body: "body"}
-	data, err := MarshalOne(&c)
-	if err != nil {
-		t.Fatalf("Error marshaling: %+v", err)
-	}
-
-	_, ok := data.Data.Attributes["reviewed"]
-	if ok {
-		t.Fatal("Expected to NOT find a reviewed property")
-	}
-
-	b := false
-	c.Reviewed = &b
-	data, err = MarshalOne(&c)
-	if err != nil {
-		t.Fatalf("Error marshaling: %+v", err)
-	}
-
-	_, ok = data.Data.Attributes["reviewed"]
-	if !ok {
-		t.Fatalf("Expected to find a reviewed property on %+v", c)
-	}
-}
-
-type NodeWithRelationship struct {
-	ID          int               `jsonapi:"primary,main"`
-	Body        string            `jsonapi:"attr,body"`
-	RelatedNode *RelatedNode      `jsonapi:"relation,related"`
-	Links       map[string]string `jsonapi:"links"`
-}
-
-type RelatedNode struct {
-	ID    int               `jsonapi:"primary,related"`
-	Body  string            `jsonapi:"attr,body"`
-	Links map[string]string `jsonapi:"links"`
-}
-
-func TestRelationshipLinks(t *testing.T) {
-	node := NodeWithRelationship{
-		ID:   10,
-		Body: "body",
-		RelatedNode: &RelatedNode{
-			ID:    10,
-			Body:  "body",
-			Links: map[string]string{"self": "link_1"},
-		},
-		Links: map[string]string{"self": "link_1"},
-	}
-
-	data, err := MarshalOne(&node)
-	if err != nil {
-		t.Fatalf("Unexpected error: %+v", err)
-	}
-
-	link, ok := data.Data.Links["self"]
-	if !ok {
-		t.Fatal("Link not found in node")
-	}
-	if link != "link_1" {
-		t.Fatalf("Link value is not correct: %s", link)
-	}
-
-	rl := data.Data.Relationships["related"].(*RelationshipOneNode).Links
-	link, ok = (*rl)["self"]
-	if !ok {
-		t.Fatal("Link not found in node")
-	}
-	if link != "link_1" {
-		t.Fatalf("Link value is not correct: %s", link)
-	}
-	link, ok = (*rl)["related"]
-	if !ok {
-		t.Fatal("Link not found in node")
-	}
-	if link != "link_1" {
-		t.Fatalf("Link value is not correct: %s", link)
-	}
 }