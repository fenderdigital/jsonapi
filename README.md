--- conflicted
+++ resolved
@@ -148,29 +148,17 @@
 #### `attr`
 
 ```
-<<<<<<< HEAD
-`jsonapi:"attr,<key name in attributes hash>,omitempty"`
-=======
 `jsonapi:"attr,<key name in attributes hash>,<optional: omitempty>"`
->>>>>>> 52f00735
 ```
 
 These fields' values will end up in the `attributes`hash for a record.
 The first argument must be, `attr`, and the second should be the name
-<<<<<<< HEAD
-for the key to display in the `attributes` hash for that record. The
-spec indicates that `attributes` key names should be dasherized for
-multiple word field names. The use of `omitempty` in the third argument 
-is optional and will result in that struct field being omitted from the
-result if empty, similar to the standard library's `omitempty`.
-=======
 for the key to display in the `attributes` hash for that record. The optional
 third argument is `omitempty` - if it is present the field will not be present
 in the `"attributes"` if the field's value is equivalent to the field types
 empty value (ie if the `count` field is of type `int`, `omitempty` will omit the
 field when `count` has a value of `0`). Lastly, the spec indicates that
 `attributes` key names should be dasherized for multiple word field names.
->>>>>>> 52f00735
 
 #### `relation`
 
@@ -308,13 +296,6 @@
 }
 ```
 
-<<<<<<< HEAD
-## Errors
-
-Error responses are fairly easy to create with an `ErrorPayload`, and there
-is a helper method that will take a list of `Error` structs and an
-`io.Writer` to write the errors.
-=======
 ### Create Records Example
 
 #### `UnmarshalManyPayload`
@@ -430,7 +411,6 @@
 	return
 }
 ```
->>>>>>> 52f00735
 
 ## Testing
 
