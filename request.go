package jsonapi

import (
	"bytes"
	"encoding/json"
	"errors"
	"fmt"
	"io"
	"reflect"
	"strconv"
	"strings"
	"time"
)

const (
	unsuportedStructTagMsg = "Unsupported jsonapi tag annotation, %s"
)

var (
	// ErrInvalidTime is returned when a struct has a time.Time type field, but
	// the JSON value was not a unix timestamp integer.
	ErrInvalidTime = errors.New("Only numbers can be parsed as dates, unix timestamps")
	// ErrInvalidISO8601 is returned when a struct has a time.Time type field and includes
	// "iso8601" in the tag spec, but the JSON value was not an ISO8601 timestamp string.
	ErrInvalidISO8601 = errors.New("Only strings can be parsed as dates, ISO8601 timestamps")
	// ErrUnknownFieldNumberType is returned when the JSON value was a float
	// (numeric) but the Struct field was a non numeric type (i.e. not int, uint,
	// float, etc)
	ErrUnknownFieldNumberType = errors.New("The struct field was not of a known number type")
	// ErrUnsupportedPtrType is returned when the Struct field was a pointer but
	// the JSON value was of a different type
	ErrUnsupportedPtrType = errors.New("Pointer type in struct is not supported")
	// ErrInvalidType is returned when the given type is incompatible with the expected type.
	ErrInvalidType = errors.New("Invalid type provided") // I wish we used punctuation.
)

// UnmarshalPayload converts an io into a struct instance using jsonapi tags on
// struct fields. This method supports single request payloads only, at the
// moment. Bulk creates and updates are not supported yet.
//
// Will Unmarshal embedded and sideloaded payloads.  The latter is only possible if the
// object graph is complete.  That is, in the "relationships" data there are type and id,
// keys that correspond to records in the "included" array.
//
// For example you could pass it, in, req.Body and, model, a BlogPost
// struct instance to populate in an http handler,
//
//   func CreateBlog(w http.ResponseWriter, r *http.Request) {
//   	blog := new(Blog)
//
//   	if err := jsonapi.UnmarshalPayload(r.Body, blog); err != nil {
//   		http.Error(w, err.Error(), 500)
//   		return
//   	}
//
//   	// ...do stuff with your blog...
//
//   	w.WriteHeader(201)
//   	w.Header().Set("Content-Type", jsonapi.MediaType)
//
//   	if err := jsonapi.MarshalOnePayload(w, blog); err != nil {
//   		http.Error(w, err.Error(), 500)
//   	}
//   }
//
//
// Visit https://github.com/google/jsonapi#create for more info.
//
// model interface{} should be a pointer to a struct.
func UnmarshalPayload(in io.Reader, model interface{}) error {
	payload := new(OnePayload)

	if err := json.NewDecoder(in).Decode(payload); err != nil {
		return err
	}

	if payload.Included != nil {
		includedMap := make(map[string]*Node)
		for _, included := range payload.Included {
			key := fmt.Sprintf("%s,%s", included.Type, included.ID)
			includedMap[key] = included
		}

		return unmarshalNode(payload.Data, reflect.ValueOf(model), &includedMap)
	}
	return unmarshalNode(payload.Data, reflect.ValueOf(model), nil)
}

// UnmarshalManyPayload converts an io into a set of struct instances using
// jsonapi tags on the type's struct fields.
func UnmarshalManyPayload(in io.Reader, t reflect.Type) ([]interface{}, error) {
	payload := new(ManyPayload)

	if err := json.NewDecoder(in).Decode(payload); err != nil {
		return nil, err
	}

	models := []interface{}{}         // will be populated from the "data"
	includedMap := map[string]*Node{} // will be populate from the "included"

	if payload.Included != nil {
		for _, included := range payload.Included {
			key := fmt.Sprintf("%s,%s", included.Type, included.ID)
			includedMap[key] = included
		}
	}

	for _, data := range payload.Data {
		model := reflect.New(t.Elem())
		err := unmarshalNode(data, model, &includedMap)
		if err != nil {
			return nil, err
		}
		models = append(models, model.Interface())
	}

	return models, nil
}

func unmarshalNode(data *Node, model reflect.Value, included *map[string]*Node) (err error) {
	defer func() {
		if r := recover(); r != nil {
			err = fmt.Errorf("data is not a jsonapi representation of '%v'", model.Type())
		}
	}()

	modelValue := model.Elem()
	modelType := model.Type().Elem()

	var er error

	for i := 0; i < modelValue.NumField(); i++ {
		fieldType := modelType.Field(i)
		tag := fieldType.Tag.Get("jsonapi")
		if tag == "" {
			continue
		}

		fieldValue := modelValue.Field(i)

		args := strings.Split(tag, ",")

		if len(args) < 1 {
			er = ErrBadJSONAPIStructTag
			break
		}

		annotation := args[0]

<<<<<<< HEAD
		if ((annotation == "client-id" || annotation == "links") && len(args) != 1) || ((annotation != "client-id" && annotation != "links") && len(args) < 2) {
=======
		if (annotation == annotationClientID && len(args) != 1) ||
			(annotation != annotationClientID && len(args) < 2) {
>>>>>>> 52f00735
			er = ErrBadJSONAPIStructTag
			break
		}

		if annotation == annotationPrimary {
			if data.ID == "" {
				continue
			}

			// Check the JSON API Type
			if data.Type != args[1] {
				er = fmt.Errorf(
					"Trying to Unmarshal an object of type %#v, but %#v does not match",
					data.Type,
					args[1],
				)
				break
			}

			// ID will have to be transmitted as astring per the JSON API spec
			v := reflect.ValueOf(data.ID)

			// Deal with PTRS
			var kind reflect.Kind
			if fieldValue.Kind() == reflect.Ptr {
				kind = fieldType.Type.Elem().Kind()
			} else {
				kind = fieldType.Type.Kind()
			}

			// Handle String case
			if kind == reflect.String {
				assign(fieldValue, v)
				continue
			}

			// Value was not a string... only other supported type was a numeric,
			// which would have been sent as a float value.
			floatValue, err := strconv.ParseFloat(data.ID, 64)
			if err != nil {
				// Could not convert the value in the "id" attr to a float
				er = ErrBadJSONAPIID
				break
			}

			// Convert the numeric float to one of the supported ID numeric types
			// (int[8,16,32,64] or uint[8,16,32,64])
			var idValue reflect.Value
			switch kind {
			case reflect.Int:
				n := int(floatValue)
				idValue = reflect.ValueOf(&n)
			case reflect.Int8:
				n := int8(floatValue)
				idValue = reflect.ValueOf(&n)
			case reflect.Int16:
				n := int16(floatValue)
				idValue = reflect.ValueOf(&n)
			case reflect.Int32:
				n := int32(floatValue)
				idValue = reflect.ValueOf(&n)
			case reflect.Int64:
				n := int64(floatValue)
				idValue = reflect.ValueOf(&n)
			case reflect.Uint:
				n := uint(floatValue)
				idValue = reflect.ValueOf(&n)
			case reflect.Uint8:
				n := uint8(floatValue)
				idValue = reflect.ValueOf(&n)
			case reflect.Uint16:
				n := uint16(floatValue)
				idValue = reflect.ValueOf(&n)
			case reflect.Uint32:
				n := uint32(floatValue)
				idValue = reflect.ValueOf(&n)
			case reflect.Uint64:
				n := uint64(floatValue)
				idValue = reflect.ValueOf(&n)
			default:
				// We had a JSON float (numeric), but our field was not one of the
				// allowed numeric types
				er = ErrBadJSONAPIID
				break
			}

			assign(fieldValue, idValue)
		} else if annotation == annotationClientID {
			if data.ClientID == "" {
				continue
			}

			fieldValue.Set(reflect.ValueOf(data.ClientID))
		} else if annotation == annotationAttribute {
			attributes := data.Attributes
			if attributes == nil || len(data.Attributes) == 0 {
				continue
			}

			var iso8601 bool

			if len(args) > 2 {
				for _, arg := range args[2:] {
					if arg == annotationISO8601 {
						iso8601 = true
					}
				}
			}

			val := attributes[args[1]]

			// continue if the attribute was not included in the request
			if val == nil {
				continue
			}

			v := reflect.ValueOf(val)

			// Handle field of type time.Time
			if fieldValue.Type() == reflect.TypeOf(time.Time{}) {
				if iso8601 {
					var tm string
					if v.Kind() == reflect.String {
						tm = v.Interface().(string)
					} else {
						er = ErrInvalidISO8601
						break
					}

					t, err := time.Parse(iso8601TimeFormat, tm)
					if err != nil {
						er = ErrInvalidISO8601
						break
					}

					fieldValue.Set(reflect.ValueOf(t))

					continue
				}

				var at int64

				if v.Kind() == reflect.Float64 {
					at = int64(v.Interface().(float64))
				} else if v.Kind() == reflect.Int {
					at = v.Int()
				} else {
					return ErrInvalidTime
				}

				t := time.Unix(at, 0)

				fieldValue.Set(reflect.ValueOf(t))

				continue
			}

			if fieldValue.Type() == reflect.TypeOf([]string{}) {
				values := make([]string, v.Len())
				for i := 0; i < v.Len(); i++ {
					values[i] = v.Index(i).Interface().(string)
				}

				fieldValue.Set(reflect.ValueOf(values))

				continue
			}

			if fieldValue.Type() == reflect.TypeOf(new(time.Time)) {
				if iso8601 {
					var tm string
					if v.Kind() == reflect.String {
						tm = v.Interface().(string)
					} else {
						er = ErrInvalidISO8601
						break
					}

					v, err := time.Parse(iso8601TimeFormat, tm)
					if err != nil {
						er = ErrInvalidISO8601
						break
					}

					t := &v

					fieldValue.Set(reflect.ValueOf(t))

					continue
				}

				var at int64

				if v.Kind() == reflect.Float64 {
					at = int64(v.Interface().(float64))
				} else if v.Kind() == reflect.Int {
					at = v.Int()
				} else {
					return ErrInvalidTime
				}

				v := time.Unix(at, 0)
				t := &v

				fieldValue.Set(reflect.ValueOf(t))

				continue
			}

			// JSON value was a float (numeric)
			if v.Kind() == reflect.Float64 {
				floatValue := v.Interface().(float64)

				// The field may or may not be a pointer to a numeric; the kind var
				// will not contain a pointer type
				var kind reflect.Kind
				if fieldValue.Kind() == reflect.Ptr {
					kind = fieldType.Type.Elem().Kind()
				} else {
					kind = fieldType.Type.Kind()
				}

				var numericValue reflect.Value

				switch kind {
				case reflect.Int:
					n := int(floatValue)
					numericValue = reflect.ValueOf(&n)
				case reflect.Int8:
					n := int8(floatValue)
					numericValue = reflect.ValueOf(&n)
				case reflect.Int16:
					n := int16(floatValue)
					numericValue = reflect.ValueOf(&n)
				case reflect.Int32:
					n := int32(floatValue)
					numericValue = reflect.ValueOf(&n)
				case reflect.Int64:
					n := int64(floatValue)
					numericValue = reflect.ValueOf(&n)
				case reflect.Uint:
					n := uint(floatValue)
					numericValue = reflect.ValueOf(&n)
				case reflect.Uint8:
					n := uint8(floatValue)
					numericValue = reflect.ValueOf(&n)
				case reflect.Uint16:
					n := uint16(floatValue)
					numericValue = reflect.ValueOf(&n)
				case reflect.Uint32:
					n := uint32(floatValue)
					numericValue = reflect.ValueOf(&n)
				case reflect.Uint64:
					n := uint64(floatValue)
					numericValue = reflect.ValueOf(&n)
				case reflect.Float32:
					n := float32(floatValue)
					numericValue = reflect.ValueOf(&n)
				case reflect.Float64:
					n := floatValue
					numericValue = reflect.ValueOf(&n)
				default:
					return ErrUnknownFieldNumberType
				}

				assign(fieldValue, numericValue)
				continue
			}

			// Field was a Pointer type
			if fieldValue.Kind() == reflect.Ptr {
				var concreteVal reflect.Value

				switch cVal := val.(type) {
				case string:
					concreteVal = reflect.ValueOf(&cVal)
				case bool:
					concreteVal = reflect.ValueOf(&cVal)
				case complex64:
					concreteVal = reflect.ValueOf(&cVal)
				case complex128:
					concreteVal = reflect.ValueOf(&cVal)
				case uintptr:
					concreteVal = reflect.ValueOf(&cVal)
				default:
					return ErrUnsupportedPtrType
				}

				if fieldValue.Type() != concreteVal.Type() {
					return ErrUnsupportedPtrType
				}

				fieldValue.Set(concreteVal)
				continue
			}

			// As a final catch-all, ensure types line up to avoid a runtime panic.
			if fieldValue.Kind() != v.Kind() {
				return ErrInvalidType
			}
			fieldValue.Set(reflect.ValueOf(val))

		} else if annotation == annotationRelation {
			isSlice := fieldValue.Type().Kind() == reflect.Slice

			if data.Relationships == nil || data.Relationships[args[1]] == nil {
				continue
			}

			if isSlice {
				// to-many relationship
				relationship := new(RelationshipManyNode)

				buf := bytes.NewBuffer(nil)

				json.NewEncoder(buf).Encode(data.Relationships[args[1]])
				json.NewDecoder(buf).Decode(relationship)

				data := relationship.Data
				models := reflect.New(fieldValue.Type()).Elem()

				for _, n := range data {
					m := reflect.New(fieldValue.Type().Elem().Elem())

					if err := unmarshalNode(
						fullNode(n, included),
						m,
						included,
					); err != nil {
						er = err
						break
					}

					models = reflect.Append(models, m)
				}

				fieldValue.Set(models)
			} else {
				// to-one relationships
				relationship := new(RelationshipOneNode)

				buf := bytes.NewBuffer(nil)

				json.NewEncoder(buf).Encode(
					data.Relationships[args[1]],
				)
				json.NewDecoder(buf).Decode(relationship)

				/*
					http://jsonapi.org/format/#document-resource-object-relationships
					http://jsonapi.org/format/#document-resource-object-linkage
					relationship can have a data node set to null (e.g. to disassociate the relationship)
					so unmarshal and set fieldValue only if data obj is not null
				*/
				if relationship.Data == nil {
					continue
				}

				m := reflect.New(fieldValue.Type().Elem())
				if err := unmarshalNode(
					fullNode(relationship.Data, included),
					m,
					included,
				); err != nil {
					er = err
					break
				}

				fieldValue.Set(m)

			}

		} else if annotation == "links" {
			//Links on request payload are ignored
			continue
		} else {
			er = fmt.Errorf(unsuportedStructTagMsg, annotation)
		}
	}

	return er
}

func fullNode(n *Node, included *map[string]*Node) *Node {
	includedKey := fmt.Sprintf("%s,%s", n.Type, n.ID)

	if included != nil && (*included)[includedKey] != nil {
		return (*included)[includedKey]
	}

	return n
}

// assign will take the value specified and assign it to the field; if
// field is expecting a ptr assign will assign a ptr.
func assign(field, value reflect.Value) {
	if field.Kind() == reflect.Ptr {
		field.Set(value)
	} else {
		field.Set(reflect.Indirect(value))
	}
}<|MERGE_RESOLUTION|>--- conflicted
+++ resolved
@@ -147,12 +147,8 @@
 
 		annotation := args[0]
 
-<<<<<<< HEAD
-		if ((annotation == "client-id" || annotation == "links") && len(args) != 1) || ((annotation != "client-id" && annotation != "links") && len(args) < 2) {
-=======
 		if (annotation == annotationClientID && len(args) != 1) ||
 			(annotation != annotationClientID && len(args) < 2) {
->>>>>>> 52f00735
 			er = ErrBadJSONAPIStructTag
 			break
 		}
@@ -525,9 +521,6 @@
 
 			}
 
-		} else if annotation == "links" {
-			//Links on request payload are ignored
-			continue
 		} else {
 			er = fmt.Errorf(unsuportedStructTagMsg, annotation)
 		}
