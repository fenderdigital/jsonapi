package jsonapi

import (
	"encoding/json"
	"errors"
	"fmt"
	"io"
	"reflect"
	"strconv"
	"strings"
	"time"
)

var (
	// ErrBadJSONAPIStructTag is returned when the Struct field's JSON API
	// annotation is invalid.
	ErrBadJSONAPIStructTag = errors.New("Bad jsonapi struct tag format")
<<<<<<< HEAD
	ErrBadJSONAPIID        = errors.New("id should be either string or int")
	ErrBadJSONAPILinks     = errors.New("Links must be a map[string]string")
=======
	// ErrBadJSONAPIID is returned when the Struct JSON API annotated "id" field
	// was not a valid numeric type.
	ErrBadJSONAPIID = errors.New(
		"id should be either string, int(8,16,32,64) or uint(8,16,32,64)")
	// ErrExpectedSlice is returned when a variable or arugment was expected to
	// be a slice of *Structs; MarshalMany will return this error when its
	// interface{} argument is invalid.
	ErrExpectedSlice = errors.New("models should be a slice of struct pointers")
>>>>>>> 52f00735
)

// MarshalOnePayload writes a jsonapi response with one, with related records
// sideloaded, into "included" array. This method encodes a response for a
// single record only. Hence, data will be a single record rather than an array
// of records.  If you want to serialize many records, see, MarshalManyPayload.
//
// See UnmarshalPayload for usage example.
//
// model interface{} should be a pointer to a struct.
func MarshalOnePayload(w io.Writer, model interface{}) error {
	payload, err := MarshalOne(model)
	if err != nil {
		return err
	}

	if err := json.NewEncoder(w).Encode(payload); err != nil {
		return err
	}

	return nil
}

// MarshalOnePayloadWithoutIncluded writes a jsonapi response with one object,
// without the related records sideloaded into "included" array. If you want to
// serialize the relations into the "included" array see MarshalOnePayload.
//
// model interface{} should be a pointer to a struct.
func MarshalOnePayloadWithoutIncluded(w io.Writer, model interface{}) error {
	included := make(map[string]*Node)

	rootNode, err := visitModelNode(model, &included, true)
	if err != nil {
		return err
	}

	if err := json.NewEncoder(w).Encode(&OnePayload{Data: rootNode}); err != nil {
		return err
	}

	return nil
}

// MarshalOne does the same as MarshalOnePayload except it just returns the
// payload and doesn't write out results. Useful is you use your JSON rendering
// library.
func MarshalOne(model interface{}) (*OnePayload, error) {
	included := make(map[string]*Node)

	rootNode, err := visitModelNode(model, &included, true)
	if err != nil {
		return nil, err
	}
	payload := &OnePayload{Data: rootNode}

	payload.Included = nodeMapValues(&included)

	return payload, nil
}

// MarshalManyPayloadWithoutIncluded writes a jsonapi response with many records,
// without the related records sideloaded into "included" array. If you want to
// serialize the relations into the "included" array see MarshalManyPayload.
//
// models interface{} should be a slice of struct pointers.
func MarshalManyPayloadWithoutIncluded(w io.Writer, models interface{}) error {
	m, err := convertToSliceInterface(&models)
	if err != nil {
		return err
	}
	payload, err := MarshalMany(m)
	if err != nil {
		return err
	}

	// Empty the included
	payload.Included = []*Node{}

	if err := json.NewEncoder(w).Encode(payload); err != nil {
		return err
	}

	return nil
}

// MarshalManyPayload writes a jsonapi response with many records, with related
// records sideloaded, into "included" array. This method encodes a response for
// a slice of records, hence data will be an array of records rather than a
// single record.  To serialize a single record, see MarshalOnePayload
//
// For example you could pass it, w, your http.ResponseWriter, and, models, a
// slice of Blog struct instance pointers as interface{}'s to write to the
// response,
//
//	 func ListBlogs(w http.ResponseWriter, r *http.Request) {
//		 // ... fetch your blogs and filter, offset, limit, etc ...
//
//		 blogs := testBlogsForList()
//
//		 w.WriteHeader(http.StatusOK)
//		 w.Header().Set("Content-Type", jsonapi.MediaType)
//		 if err := jsonapi.MarshalManyPayload(w, blogs); err != nil {
//			 http.Error(w, err.Error(), http.StatusInternalServerError)
//		 }
//	 }
//
//
// Visit https://github.com/google/jsonapi#list for more info.
//
// models interface{} should be a slice of struct pointers.
func MarshalManyPayload(w io.Writer, models interface{}) error {
	m, err := convertToSliceInterface(&models)
	if err != nil {
		return err
	}
	payload, err := MarshalMany(m)
	if err != nil {
		return err
	}

	if err := json.NewEncoder(w).Encode(payload); err != nil {
		return err
	}

	return nil
}

// MarshalMany does the same as MarshalManyPayload except it just returns the
// payload and doesn't write out results. Useful is you use your JSON rendering
// library.
func MarshalMany(models []interface{}) (*ManyPayload, error) {
	payload := &ManyPayload{
		Data: []*Node{},
	}
	included := map[string]*Node{}

	for _, model := range models {
		node, err := visitModelNode(model, &included, true)
		if err != nil {
			return nil, err
		}
		payload.Data = append(payload.Data, node)
	}
	payload.Included = nodeMapValues(&included)

	return payload, nil
}

// MarshalOnePayloadEmbedded - This method not meant to for use in
// implementation code, although feel free.  The purpose of this method is for
// use in tests.  In most cases, your request payloads for create will be
// embedded rather than sideloaded for related records. This method will
// serialize a single struct pointer into an embedded json response.  In other
// words, there will be no, "included", array in the json all relationships will
// be serailized inline in the data.
//
// However, in tests, you may want to construct payloads to post to create
// methods that are embedded to most closely resemble the payloads that will be
// produced by the client.  This is what this method is intended for.
//
// model interface{} should be a pointer to a struct.
func MarshalOnePayloadEmbedded(w io.Writer, model interface{}) error {
	rootNode, err := visitModelNode(model, nil, false)
	if err != nil {
		return err
	}

	payload := &OnePayload{Data: rootNode}

	if err := json.NewEncoder(w).Encode(payload); err != nil {
		return err
	}

	return nil
}

<<<<<<< HEAD
// MarshalErrors marshals Error instances into an error payload.
func MarshalErrors(errors ...Error) *ErrorPayload {
	return &ErrorPayload{Errors: errors}
}

// MarshalErrorPayload will marshal errors into an ErrorPayload and write it out.
func MarshalErrorPayload(w io.Writer, errors ...Error) error {
	e := MarshalErrors(errors...)

	return json.NewEncoder(w).Encode(&e)
}

func visitModelNode(model interface{}, included *map[string]*Node, sideload bool) (*Node, error) {
=======
func visitModelNode(model interface{}, included *map[string]*Node,
	sideload bool) (*Node, error) {
>>>>>>> 52f00735
	node := new(Node)

	var er error

	modelValue := reflect.ValueOf(model).Elem()
	modelType := reflect.ValueOf(model).Type().Elem()

	for i := 0; i < modelValue.NumField(); i++ {
		structField := modelValue.Type().Field(i)
		tag := structField.Tag.Get(annotationJSONAPI)
		if tag == "" {
			continue
		}

		fieldValue := modelValue.Field(i)
		fieldType := modelType.Field(i)

		args := strings.Split(tag, annotationSeperator)

		if len(args) < 1 {
			er = ErrBadJSONAPIStructTag
			break
		}

		annotation := args[0]

<<<<<<< HEAD
		if ((annotation == "client-id" || annotation == "links") && len(args) != 1) || ((annotation != "client-id" && annotation != "links") && len(args) < 2) {
=======
		if (annotation == annotationClientID && len(args) != 1) ||
			(annotation != annotationClientID && len(args) < 2) {
>>>>>>> 52f00735
			er = ErrBadJSONAPIStructTag
			break
		}

		if annotation == annotationPrimary {
			v := fieldValue

			// Deal with PTRS
			var kind reflect.Kind
			if fieldValue.Kind() == reflect.Ptr {
				kind = fieldType.Type.Elem().Kind()
				v = reflect.Indirect(fieldValue)
			} else {
				kind = fieldType.Type.Kind()
			}

			// Handle allowed types
			switch kind {
			case reflect.String:
				node.ID = v.Interface().(string)
			case reflect.Int:
				node.ID = strconv.FormatInt(int64(v.Interface().(int)), 10)
			case reflect.Int8:
				node.ID = strconv.FormatInt(int64(v.Interface().(int8)), 10)
			case reflect.Int16:
				node.ID = strconv.FormatInt(int64(v.Interface().(int16)), 10)
			case reflect.Int32:
				node.ID = strconv.FormatInt(int64(v.Interface().(int32)), 10)
			case reflect.Int64:
				node.ID = strconv.FormatInt(v.Interface().(int64), 10)
			case reflect.Uint:
				node.ID = strconv.FormatUint(uint64(v.Interface().(uint)), 10)
			case reflect.Uint8:
				node.ID = strconv.FormatUint(uint64(v.Interface().(uint8)), 10)
			case reflect.Uint16:
				node.ID = strconv.FormatUint(uint64(v.Interface().(uint16)), 10)
			case reflect.Uint32:
				node.ID = strconv.FormatUint(uint64(v.Interface().(uint32)), 10)
			case reflect.Uint64:
				node.ID = strconv.FormatUint(v.Interface().(uint64), 10)
			default:
				// We had a JSON float (numeric), but our field was not one of the
				// allowed numeric types
				er = ErrBadJSONAPIID
				break
			}

			node.Type = args[1]
		} else if annotation == annotationClientID {
			clientID := fieldValue.String()
			if clientID != "" {
				node.ClientID = clientID
			}
		} else if annotation == annotationAttribute {
			var omitEmpty, iso8601 bool

			if len(args) > 2 {
				for _, arg := range args[2:] {
					switch arg {
					case annotationOmitEmpty:
						omitEmpty = true
					case annotationISO8601:
						iso8601 = true
					}
				}
			}

			if node.Attributes == nil {
				node.Attributes = make(map[string]interface{})
			}

			if fieldValue.Type() == reflect.TypeOf(time.Time{}) {
				t := fieldValue.Interface().(time.Time)

				if t.IsZero() {
					continue
				}

				if iso8601 {
					node.Attributes[args[1]] = t.UTC().Format(iso8601TimeFormat)
				} else {
					node.Attributes[args[1]] = t.Unix()
				}
			} else if fieldValue.Type() == reflect.TypeOf(new(time.Time)) {
				// A time pointer may be nil
				if fieldValue.IsNil() {
					if omitEmpty {
						continue
					}

					node.Attributes[args[1]] = nil
				} else {
					tm := fieldValue.Interface().(*time.Time)

					if tm.IsZero() && omitEmpty {
						continue
					}

					if iso8601 {
						node.Attributes[args[1]] = tm.UTC().Format(iso8601TimeFormat)
					} else {
						node.Attributes[args[1]] = tm.Unix()
					}
				}
			} else {
<<<<<<< HEAD
				if fieldValue.Kind() == reflect.Ptr && fieldValue.IsNil() {
					if omitEmpty {
						continue
					}

					node.Attributes[args[1]] = nil
=======
				// Dealing with a fieldValue that is not a time
				emptyValue := reflect.Zero(fieldValue.Type())

				// See if we need to omit this field
				if omitEmpty && fieldValue.Interface() == emptyValue.Interface() {
					continue
				}

				strAttr, ok := fieldValue.Interface().(string)
				if ok {
					node.Attributes[args[1]] = strAttr
>>>>>>> 52f00735
				} else {
					strAttr, ok := fieldValue.Interface().(string)

					if ok && strAttr == "" && omitEmpty {
						continue
					} else if ok {
						node.Attributes[args[1]] = strAttr
					} else {
						node.Attributes[args[1]] = fieldValue.Interface()
					}
				}
			}
		} else if annotation == annotationRelation {
			var omitEmpty bool

			//add support for 'omitempty' struct tag for marshaling as absent
			if len(args) > 2 {
				omitEmpty = args[2] == annotationOmitEmpty
			}

			isSlice := fieldValue.Type().Kind() == reflect.Slice
			if omitEmpty &&
				(isSlice && fieldValue.Len() < 1 ||
					(!isSlice && fieldValue.IsNil())) {
				continue
			}

			if node.Relationships == nil {
				node.Relationships = make(map[string]interface{})
			}

			var relLinks *Links
			if linkableModel, ok := model.(RelationshipLinkable); ok {
				relLinks = linkableModel.JSONAPIRelationshipLinks(args[1])
			}

			if isSlice {
				// to-many relationship
				relationship, err := visitModelNodeRelationships(
					fieldValue,
					included,
					sideload,
				)
				if err != nil {
					er = err
					break
				}
				relationship.Links = relLinks

				if sideload {
					shallowNodes := []*Node{}
					for _, n := range relationship.Data {
						appendIncluded(included, n)
						shallowNodes = append(shallowNodes, toShallowNode(n))
					}

					node.Relationships[args[1]] = &RelationshipManyNode{
						Data:  shallowNodes,
						Links: relationship.Links,
					}
				} else {
					node.Relationships[args[1]] = relationship
				}
			} else {
				// to-one relationships

				// Handle null relationship case
				if fieldValue.IsNil() {
					node.Relationships[args[1]] = &RelationshipOneNode{Data: nil}
					continue
				}

				relationship, err := visitModelNode(
					fieldValue.Interface(),
					included,
					sideload,
				)
				if err != nil {
					er = err
					break
				}
<<<<<<< HEAD
			} else {
				relationship, err := visitModelNode(fieldValue.Interface(), included, sideload)
				if err == nil {
					addRelatedLinkToRelationship(relationship)
					d := relationship
					if sideload {
						d = toShallowNode(relationship)
					}

					if relationship.Links != nil {
						node.Relationships[args[1]] = &RelationshipOneNode{Data: d, Links: &relationship.Links}
					} else {
						node.Relationships[args[1]] = &RelationshipOneNode{Data: d}
=======

				if sideload {
					appendIncluded(included, relationship)
					node.Relationships[args[1]] = &RelationshipOneNode{
						Data:  toShallowNode(relationship),
						Links: relLinks,
>>>>>>> 52f00735
					}
				} else {
					node.Relationships[args[1]] = &RelationshipOneNode{
						Data:  relationship,
						Links: relLinks,
					}
				}
			}
		} else if annotation == "links" {
			isMap := fieldValue.Type().Kind() == reflect.Map

			if !isMap {
				er = ErrBadJSONAPILinks
				break
			}

			isStringKey := fieldValue.Type().Key().Kind() == reflect.String
			isStringVal := fieldValue.Type().Elem().Kind() == reflect.String
			if !(isStringKey && isStringVal) {
				er = ErrBadJSONAPILinks
				break
			}

			node.Links = fieldValue.Interface().(map[string]string)
		} else {
			er = ErrBadJSONAPIStructTag
			break
		}
	}

	if er != nil {
		return nil, er
	}

	if linkableModel, isLinkable := model.(Linkable); isLinkable {
		jl := linkableModel.JSONAPILinks()
		if er := jl.validate(); er != nil {
			return nil, er
		}
		node.Links = linkableModel.JSONAPILinks()
	}

	return node, nil
}

func addRelatedLinkToRelationship(node *Node) {
	if node.Links != nil && node.Links["self"] != "" {
		node.Links["related"] = node.Links["self"]
	}
}

func toShallowNode(node *Node) *Node {
	return &Node{
		ID:   node.ID,
		Type: node.Type,
	}
}

func visitModelNodeRelationships(models reflect.Value, included *map[string]*Node,
	sideload bool) (*RelationshipManyNode, error) {
	nodes := []*Node{}

	for i := 0; i < models.Len(); i++ {
		n := models.Index(i).Interface()

		node, err := visitModelNode(n, included, sideload)
		if err != nil {
			return nil, err
		}

		nodes = append(nodes, node)
	}

	return &RelationshipManyNode{Data: nodes}, nil
}

func appendIncluded(m *map[string]*Node, nodes ...*Node) {
	included := *m

	for _, n := range nodes {
		k := fmt.Sprintf("%s,%s", n.Type, n.ID)

		if _, hasNode := included[k]; hasNode {
			continue
		}

		included[k] = n
	}
}

func nodeMapValues(m *map[string]*Node) []*Node {
	mp := *m
	nodes := make([]*Node, len(mp))

	i := 0
	for _, n := range mp {
		nodes[i] = n
		i++
	}

	return nodes
}

func convertToSliceInterface(i *interface{}) ([]interface{}, error) {
	vals := reflect.ValueOf(*i)
	if vals.Kind() != reflect.Slice {
		return nil, ErrExpectedSlice
	}
	var response []interface{}
	for x := 0; x < vals.Len(); x++ {
		response = append(response, vals.Index(x).Interface())
	}
	return response, nil
}<|MERGE_RESOLUTION|>--- conflicted
+++ resolved
@@ -15,10 +15,6 @@
 	// ErrBadJSONAPIStructTag is returned when the Struct field's JSON API
 	// annotation is invalid.
 	ErrBadJSONAPIStructTag = errors.New("Bad jsonapi struct tag format")
-<<<<<<< HEAD
-	ErrBadJSONAPIID        = errors.New("id should be either string or int")
-	ErrBadJSONAPILinks     = errors.New("Links must be a map[string]string")
-=======
 	// ErrBadJSONAPIID is returned when the Struct JSON API annotated "id" field
 	// was not a valid numeric type.
 	ErrBadJSONAPIID = errors.New(
@@ -27,7 +23,6 @@
 	// be a slice of *Structs; MarshalMany will return this error when its
 	// interface{} argument is invalid.
 	ErrExpectedSlice = errors.New("models should be a slice of struct pointers")
->>>>>>> 52f00735
 )
 
 // MarshalOnePayload writes a jsonapi response with one, with related records
@@ -204,24 +199,8 @@
 	return nil
 }
 
-<<<<<<< HEAD
-// MarshalErrors marshals Error instances into an error payload.
-func MarshalErrors(errors ...Error) *ErrorPayload {
-	return &ErrorPayload{Errors: errors}
-}
-
-// MarshalErrorPayload will marshal errors into an ErrorPayload and write it out.
-func MarshalErrorPayload(w io.Writer, errors ...Error) error {
-	e := MarshalErrors(errors...)
-
-	return json.NewEncoder(w).Encode(&e)
-}
-
-func visitModelNode(model interface{}, included *map[string]*Node, sideload bool) (*Node, error) {
-=======
 func visitModelNode(model interface{}, included *map[string]*Node,
 	sideload bool) (*Node, error) {
->>>>>>> 52f00735
 	node := new(Node)
 
 	var er error
@@ -248,12 +227,8 @@
 
 		annotation := args[0]
 
-<<<<<<< HEAD
-		if ((annotation == "client-id" || annotation == "links") && len(args) != 1) || ((annotation != "client-id" && annotation != "links") && len(args) < 2) {
-=======
 		if (annotation == annotationClientID && len(args) != 1) ||
 			(annotation != annotationClientID && len(args) < 2) {
->>>>>>> 52f00735
 			er = ErrBadJSONAPIStructTag
 			break
 		}
@@ -359,14 +334,6 @@
 					}
 				}
 			} else {
-<<<<<<< HEAD
-				if fieldValue.Kind() == reflect.Ptr && fieldValue.IsNil() {
-					if omitEmpty {
-						continue
-					}
-
-					node.Attributes[args[1]] = nil
-=======
 				// Dealing with a fieldValue that is not a time
 				emptyValue := reflect.Zero(fieldValue.Type())
 
@@ -378,17 +345,8 @@
 				strAttr, ok := fieldValue.Interface().(string)
 				if ok {
 					node.Attributes[args[1]] = strAttr
->>>>>>> 52f00735
 				} else {
-					strAttr, ok := fieldValue.Interface().(string)
-
-					if ok && strAttr == "" && omitEmpty {
-						continue
-					} else if ok {
-						node.Attributes[args[1]] = strAttr
-					} else {
-						node.Attributes[args[1]] = fieldValue.Interface()
-					}
+					node.Attributes[args[1]] = fieldValue.Interface()
 				}
 			}
 		} else if annotation == annotationRelation {
@@ -460,28 +418,12 @@
 					er = err
 					break
 				}
-<<<<<<< HEAD
-			} else {
-				relationship, err := visitModelNode(fieldValue.Interface(), included, sideload)
-				if err == nil {
-					addRelatedLinkToRelationship(relationship)
-					d := relationship
-					if sideload {
-						d = toShallowNode(relationship)
-					}
-
-					if relationship.Links != nil {
-						node.Relationships[args[1]] = &RelationshipOneNode{Data: d, Links: &relationship.Links}
-					} else {
-						node.Relationships[args[1]] = &RelationshipOneNode{Data: d}
-=======
 
 				if sideload {
 					appendIncluded(included, relationship)
 					node.Relationships[args[1]] = &RelationshipOneNode{
 						Data:  toShallowNode(relationship),
 						Links: relLinks,
->>>>>>> 52f00735
 					}
 				} else {
 					node.Relationships[args[1]] = &RelationshipOneNode{
@@ -490,22 +432,7 @@
 					}
 				}
 			}
-		} else if annotation == "links" {
-			isMap := fieldValue.Type().Kind() == reflect.Map
-
-			if !isMap {
-				er = ErrBadJSONAPILinks
-				break
-			}
-
-			isStringKey := fieldValue.Type().Key().Kind() == reflect.String
-			isStringVal := fieldValue.Type().Elem().Kind() == reflect.String
-			if !(isStringKey && isStringVal) {
-				er = ErrBadJSONAPILinks
-				break
-			}
-
-			node.Links = fieldValue.Interface().(map[string]string)
+
 		} else {
 			er = ErrBadJSONAPIStructTag
 			break
@@ -527,12 +454,6 @@
 	return node, nil
 }
 
-func addRelatedLinkToRelationship(node *Node) {
-	if node.Links != nil && node.Links["self"] != "" {
-		node.Links["related"] = node.Links["self"]
-	}
-}
-
 func toShallowNode(node *Node) *Node {
 	return &Node{
 		ID:   node.ID,
